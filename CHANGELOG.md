<<<<<<< HEAD
## In development
**BREAKING** This update is incompatible with previous Terrain Ruler versions. If you're using Terrain Ruler, make sure you update Terrain Ruler to at least version 1.3.0.

### New features
- Drag Ruler can now measure difficult terrain on gridless maps (if the Terrain Ruler module is installed and enabled)

### Bugfixes
- Fixed a bug that sometimes measured diagonals incorrectly with the 5/10/5 grid rule

### Compatibility
- Drag Ruler's Generic Speed Provider is now aware of good default values for the Starfinder game system

### Translation
- Corrected typos in the german translation (thanks to CarnVanBeck!)
=======
## 1.6.5
### Bugfixes
- Drag Ruler no longer get's stuck if the user presses ESC during drag ([#70](https://github.com/manuelVo/foundryvtt-drag-ruler/issues/70))
>>>>>>> d1367aa8


## 1.6.4
### Bugfixes
- Fixed a bug where a bug in a Speed Provider could lead to the ruler getting stuck, leaving the token immovable


## 1.6.3
### Bugfixes
- If the movement history for a token is being updated (for example by a history reset by the gm) while a player is currently measuring a distance for that token the history change is now being reflected in the active measurement.

### Compatibility
- Drag Ruler's Generic SpeedProvider is now aware of good default values for the Savage Worlds Adventure Edition game system


## 1.6.2
### Bugfixes
- The reset movement history button now resets the movement history for all players, not just for the GM


## 1.6.1
### API
- Added `onMovementHistoryUpdate` callback to Speed Providers, that allows them to perform game systems specific improvements to the movement history
- Added `dragRuler.resetMovementHistory` that clears the stored movement history for a token.


## 1.6.0
### Performance
- Greatly increased the performance when playing on huge maps and when moving many tokens at once.
- Huge performance improvements for speed providers. (Technical details: `getRanges` is now being called way less frequently)

### New features
- GMs now have an option to reset the movement history for individual tokens in the right click menu of the combat tracker
- When releasing a dragged token while pressing Alt the token will be moved to the target location without an animation ([#3](https://github.com/manuelVo/foundryvtt-drag-ruler/issues/3))

### Bugfixes
- When starting to drag a new token while the previous one is still moving the ruler won't dissappear anymore when the previous token arrives at it's destination.


## 1.5.4
### Bugfixes
- Fixed a bug that prevented tokens from being moved when their movement history collides with a wall. ([#61](https://github.com/manuelVo/foundryvtt-drag-ruler/issues/61))


## 1.5.3
### Compatiblilty
- Drag Ruler's Generic Speed Provider is now able to work with game systems that put non-number characters behind the tokens movement speed (like `30ft.`). One example for such a game system is Dungeon Crawl Classics. ([#60](https://github.com/manuelVo/foundryvtt-drag-ruler/issues/60))
- The Generic Speed Provider now has good default settings for the Dungeon Crawl Classics (dcc) game system.


## 1.5.2
### Bugfixes
- Drag Ruler no longer prevents tokens that don't have an actor from being moved. ([#58](https://github.com/manuelVo/foundryvtt-drag-ruler/issues/58))
- Grid highlighting now also works for tokens that don't have an actor.


## 1.5.1
### Bugfixes
- The hint that tells users how to enable difficult terrain measurement in Drag Ruler is no longer shown if no terrain layer module is installed.


## 1.5.0
### New features
- In combat Drag Ruler will now remember the path that was taken by a token during the turn. Picking the token up during the same turn will continue the previous measurement, taking steps that are already taken into account.

### Module compatibility
- Drag Ruler is now fully compatible with the `Enhanced Terrain Layer` module. ([#50](https://github.com/manuelVo/foundryvtt-drag-ruler/issues/50))


## 1.4.6
### Bugfixes
- Fixed a bug where a token would move to the incorrect location if it is was dragged and released very quickly ([#51](https://github.com/manuelVo/foundryvtt-drag-ruler/issues/51)) - thanks to Silver Raven for helping me track down this bug!


## 1.4.5
### Bugfixes
- Tiny tokens (0.5x0.5 or smaller) now snap to the coners of a square like they do in vanilla foundry ([#49](https://github.com/manuelVo/foundryvtt-drag-ruler/issues/49))
- Fixed a bug that could cause a meausred distance to be wrong when disabling token snapping using the shift key
- Fixed a bug where the highlighted path could have gaps when disabling token snapping using the shift key


## 1.4.4
### Bugfixes
- Fix snapping for tokens that are smaller than 1x1


## 1.4.3
### System compatibility
- Drag Ruler's Generic SpeedProvider is now aware of good default values for the Savage Worlds Adventure Edition game system

### Translation
- Added german translation
- Updated japanese translation (thanks to touge)


## 1.4.2
### Bugfixes
- Drag Ruler now works again on gridless maps

## 1.4.1
### Bugfixes
- Fixed a bug where Drag Ruler wouldn't work at all on hex grids when the Hex Token Size Support isn't installed

### Translation
- Added chinese translation (thanks to zeteticl)


## 1.4.0
### New features
- If the [Terrain Ruler module](https://foundryvtt.com/packages/terrain-ruler/) is installed and activated, Drag Ruler will now take difficult terrain that was placed with the [TerrainLayer module](https://foundryvtt.com/packages/TerrainLayer/) into account.
- The ruler will now always be drawn from the tokens center (even for tokens larger than 1x1) on all grid types (on Hex Grids this requires the Hex Token Size Support module).
- For tokens larger than 1x1 the highlighted path will now reflect the tokens size (on Hex Grids this requires the Hex Token Size Support module)
- The GM's Drag Ruler can now be hidden from non GM players via a setting.
- When multiple different colors apply to a single grid space because the path crosses itself the color representing ranges further away will take priortiy over colors representing closer ranges.

### API
- Speed providers can now selectively ignore difficult terrain and even implement their own cost functions, if the default Drag Ruler behavior doesn't fit the game system. This can be achieved by overriding the new, optional `SpeedProvider` function `getCostForStep`.


## 1.3.5
### Bugfixes
- Fixed a regression where spaces could suddenly change their color during measurement


## 1.3.4
### Module compatibility
- Increased compatiblility with other modules (namely Drag Ruler and Terrain Ruler are no longer incompatible)

## 1.3.3
### Bugfixes
- Speed Provider Settings are now being saved for non GM players


## 1.3.2
### Translation
- Updated japanese translation (thanks to touge)


## 1.3.1
### Bugfixes
- Fixed a bug where the coloring of ranges wouldn't work with the generic speed provider if the Dash Multiplier was set to 0


## 1.3.0
### New features
- The color used to indicate speed ranges is now configurable
- The settings dialog has been reworked

### System compatibility
- Drag Ruler's Generic SpeedProvider is now aware of good default values for the lancer game system (thanks to Grygon)

### API changes
This release introduces a new API that is incompatible with the old API. The new API offers more flexibility for users and Speed Providers alike and allows to add new features in the future without breaking compatibility again. The old API will continue to function, but to profit from any of the features below Speed Providers need to switch to the new API. For more details check out the API documentation.

The following things have changed with the new API:
- Colors used by speed providers can now be changed by the user via configuration
- Speed Providers can now offer settings to the user that will be integrated into Drag Ruler's settings menu
- Speed Providers can now conditionally disable Drag Ruler for some tokens


## 1.2.2
### Translation
- Added japanese translation (thanks to touge)

## 1.2.1
### Compatiblity
- Drag Ruler is now compatible with Hex Token Size Support. For compatibility Hex Token Size Support Version 0.5.4 or higher is required. Thanks to Ourobor for helping making this possible.

## 1.2.0
### New features
- Right click and spacebar can now be swapped, allowing to place waypoints with right click and removing them with spacebar
- The module can now be configured use a fixed color instead of the player color for the first speed range
- On gridless maps the ruler will now change it's color to indicate the different speed ranges
- As an alternative to right click (or spacebar, if you have swapped right and spacebar behavior) waypoints can now also be deleted with the `X` key

### Bugfixes
- Disabling snap to grid with shift now works as expected
- Fixed a bug where the ruler would sometimes jump to a different target location when deleting a waypoint

## 1.1.1
### Bugfixes
- Fixed a bug where tokens wouldn't be moved to the corect end position on gridless maps
- Ruler now appears immediately when the token is being dragged
- On gridless maps the ruler will always start measuring at the center of the token
  - This change has no impact on the distance that is being measured
  - In addition to the cosmetical aspect this also fixes a bug that allowed players to glitch through walls

## 1.1.0
### New features
- The drag ruler will now be colored for other players than the dragging player as well (only if they have at least observer permissions for that token)
- The drag ruler won't be shown to other players if they cannot see the dragged token

### Bugfixes
- Fixed a bug where Drag Ruler wouldn't work at all on some windows installations (specificially where the `foundry.js` has `CRLF` line endings)

## 1.0.1
### Bugfixes
- The GM can now move tokens through walls
- It is now possible to move multiple tokens with Drag Ruler enabled<|MERGE_RESOLUTION|>--- conflicted
+++ resolved
@@ -1,4 +1,3 @@
-<<<<<<< HEAD
 ## In development
 **BREAKING** This update is incompatible with previous Terrain Ruler versions. If you're using Terrain Ruler, make sure you update Terrain Ruler to at least version 1.3.0.
 
@@ -13,11 +12,11 @@
 
 ### Translation
 - Corrected typos in the german translation (thanks to CarnVanBeck!)
-=======
+
+
 ## 1.6.5
 ### Bugfixes
 - Drag Ruler no longer get's stuck if the user presses ESC during drag ([#70](https://github.com/manuelVo/foundryvtt-drag-ruler/issues/70))
->>>>>>> d1367aa8
 
 
 ## 1.6.4
