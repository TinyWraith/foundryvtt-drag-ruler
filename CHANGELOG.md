<<<<<<< HEAD
## In development
### New features
- If the [Terrain Ruler module](https://foundryvtt.com/packages/terrain-ruler/) is installed and activated, Drag Ruler will now take difficult terrain that was placed with the [TerrainLayer module](https://foundryvtt.com/packages/TerrainLayer/) into account.
- The GM's Drag Ruler can now be hidden from non GM players via a setting.
- When multiple different colors apply to a single grid space because the path crosses itself the color representing ranges further away will take priortiy over colors representing closer ranges.
=======
## 1.3.5
### Bugfixes
- Fixed a regression where spaces could suddenly change their color during measurement
>>>>>>> 0a54a479

## 1.3.4
### Module compatibility
- Increased compatiblility with other modules (namely Drag Ruler and Terrain Ruler are no longer incompatible)

## 1.3.3
### Bugfixes
- Speed Provider Settings are now being saved for non GM players


## 1.3.2
### Translation
- Updated japanese translation (thanks to togue)


## 1.3.1
### Bugfixes
- Fixed a bug where the coloring of ranges wouldn't work with the generic speed provider if the Dash Multiplier was set to 0


## 1.3.0
### New features
- The color used to indicate speed ranges is now configurable
- The settings dialog has been reworked

### System compatibility
- Drag Ruler's Generic SpeedProvider is now aware of good default values for the lancer game system (thanks to Grygon)

### API changes
This release introduces a new API that is incompatible with the old API. The new API offers more flexibility for users and Speed Providers alike and allows to add new features in the future without breaking compatibility again. The old API will continue to function, but to profit from any of the features below Speed Providers need to switch to the new API. For more details check out the API documentation.

The following things have changed with the new API:
- Colors used by speed providers can now be changed by the user via configuration
- Speed Providers can now offer settings to the user that will be integrated into Drag Ruler's settings menu
- Speed Providers can now conditionally disable Drag Ruler for some tokens


## 1.2.2
### Translation
- Added japanese translation (thanks to touge)

## 1.2.1
### Compatiblity
- Drag Ruler is now compatible with Hex Token Size Support. For compatibility Hex Token Size Support Version 0.5.4 or higher is required. Thanks to Ourobor for helping making this possible.

## 1.2.0
### New features
- Right click and spacebar can now be swapped, allowing to place waypoints with right click and removing them with spacebar
- The module can now be configured use a fixed color instead of the player color for the first speed range
- On gridless maps the ruler will now change it's color to indicate the different speed ranges
- As an alternative to right click (or spacebar, if you have swapped right and spacebar behavior) waypoints can now also be deleted with the `X` key

### Bugfixes
- Disabling snap to grid with shift now works as expected
- Fixed a bug where the ruler would sometimes jump to a different target location when deleting a waypoint

## 1.1.1
### Bugfixes
- Fixed a bug where tokens wouldn't be moved to the corect end position on gridless maps
- Ruler now appears immediately when the token is being dragged
- On gridless maps the ruler will always start measuring at the center of the token
  - This change has no impact on the distance that is being measured
  - In addition to the cosmetical aspect this also fixes a bug that allowed players to glitch through walls

## 1.1.0
### New features
- The drag ruler will now be colored for other players than the dragging player as well (only if they have at least observer permissions for that token)
- The drag ruler won't be shown to other players if they cannot see the dragged token

### Bugfixes
- Fixed a bug where Drag Ruler wouldn't work at all on some windows installations (specificially where the `foundry.js` has `CRLF` line endings)

## 1.0.1
### Bugfixes
- The GM can now move tokens through walls
- It is now possible to move multiple tokens with Drag Ruler enabled<|MERGE_RESOLUTION|>--- conflicted
+++ resolved
@@ -1,14 +1,14 @@
-<<<<<<< HEAD
 ## In development
 ### New features
 - If the [Terrain Ruler module](https://foundryvtt.com/packages/terrain-ruler/) is installed and activated, Drag Ruler will now take difficult terrain that was placed with the [TerrainLayer module](https://foundryvtt.com/packages/TerrainLayer/) into account.
 - The GM's Drag Ruler can now be hidden from non GM players via a setting.
 - When multiple different colors apply to a single grid space because the path crosses itself the color representing ranges further away will take priortiy over colors representing closer ranges.
-=======
+
+
 ## 1.3.5
 ### Bugfixes
 - Fixed a regression where spaces could suddenly change their color during measurement
->>>>>>> 0a54a479
+
 
 ## 1.3.4
 ### Module compatibility
